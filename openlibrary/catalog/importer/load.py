--- conflicted
+++ resolved
@@ -198,7 +198,6 @@
         print 'fixed:', langs
 
     for l in rec.get('languages', []):
-<<<<<<< HEAD
         print l
         if l['key'] == '/languages/ser':
             l['key'] = '/languages/srp'
@@ -223,9 +222,6 @@
         if l['key'] == '/languages/fle': # flemish -> dutch
             l['key'] = '/languages/dut'
         assert withKey(l['key'])
-=======
-        assert withKey(l)
->>>>>>> 1bee7999
 
     for k, v in rec.iteritems():
         if k == 'authors':
