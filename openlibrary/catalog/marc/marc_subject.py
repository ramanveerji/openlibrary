--- conflicted
+++ resolved
@@ -44,20 +44,8 @@
 
 @deprecated('Use openlibrary.catalog.marc.get_subjects.four_types() instead.')
 def four_types(i):
-<<<<<<< HEAD
-    want = set(['subject', 'time', 'place', 'person'])
-    ret = dict((k, i[k]) for k in want if k in i)
-    for j in (j for j in i if j not in want):
-        for k, v in i[j].items():
-            if 'subject' in ret:
-                ret['subject'][k] = ret['subject'].get(k, 0) + v
-            else:
-                ret['subject'] = {k: v}
-    return ret
-=======
     return get_subjects.four_types(i)
 
->>>>>>> 62f28a91
 
 archive_url = "http://archive.org/download/"
 
