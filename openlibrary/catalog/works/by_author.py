--- conflicted
+++ resolved
@@ -142,11 +142,7 @@
         yield book
 
 def build_work_title_map(equiv, norm_titles):
-<<<<<<< HEAD
-    # map normalised book titles to normalised work titles
-=======
     # map of book titles to work titles
->>>>>>> 80195d29
     title_to_work_title = defaultdict(set)
     for (norm_title, norm_wt), v in equiv.items():
         if v != 1:
