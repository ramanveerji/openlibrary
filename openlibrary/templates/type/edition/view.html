$def with (page, edition=None)

$ is_privileged_user = ctx.user and (ctx.user.is_admin() or ctx.user.is_librarian())

$ component_times = {}
$ component_times['TotalTime'] = time()

$ tab = input(tab=None).tab
$ editions = []
$ page_type = page.key.split('/')[1]
$ show_observations = True

$if page.key.startswith('/works'):
  $ work = page
$elif page.works:
  $ work = list(page.works)[0]
$else:
  $ work = page.make_work_from_orphaned_edition()
  $ show_observations = False
$ edition = storage({})

$ component_times['get_sorted_editions'] = time()
$# Fetch a work's editions
$# Used for loading the editions table
$# Book availability of editions injected by bulk get_availability API
<<<<<<< HEAD
$ editions = work.get_sorted_editions()
$ availabilities = {e.availability.get('identifier'): e.availability for e in editions}
=======
$ ebooks_only = query_param('mode') != 'all'
$ editions = work.get_sorted_editions(ebooks_only=ebooks_only)
$if not editions:
  $ ebooks_only = False
  $ editions = work.get_sorted_editions()
>>>>>>> ca029270
$ component_times['get_sorted_editions'] = time() - component_times['get_sorted_editions']

$# This collects which books are previewable in any manner
$ previews = [e for e in editions if e.get('ocaid')]

$# Choose an edition to render
$if page.key.startswith('/books'):
  $# We are on an editions page: an edition has been explicitly selected
  $ edition = page
  $ edition['availability'] = edition.get('ocaid') and availabilities.get(edition['ocaid']) or {}
$elif editions:
  $# We're presumably on a work url
  $# Set a dummy default editions
  $ edition = editions[0]
  $# edition selection strategy (e.g. language, by id, first w/ ocaid)
  $if query_param('edition'):
    $if ':' in query_param('edition'):
      $ [selected_provider, selected_id] = query_param('edition').split(':')
    $else:
      $ [selected_provider, selected_id] = ['ia', query_param('edition')]
    $ provider = get_book_provider_by_name(selected_provider)
    $ edition = next((e for e in editions if selected_id in provider.get_identifiers(e)), edition)
  $else:
    $ edition, provider = get_best_edition(editions)
    $ edition['availability'] = edition.get('ocaid') and availabilities.get(edition['ocaid']) or {}

$ ocaid = edition.get('ocaid')
$ book_title = edition.get('title', '') or (work.title if work else '')
$ work_title = work.title if work else edition.get('title', '')
$ book_subtitle = edition.get('subtitle', '')
$ title_suffix = cond(edition.get('publish_date'), u"({0} edition)".format(edition.get('publish_date')), "(edition)")
$ title = book_title + " " + title_suffix
$ title_with_site = _("%(page_title)s | Open Library", page_title=title)
$ book_description = (edition and edition.description) or (work and work.description)
$ edition_count = work.edition_count if work and work.edition_count else 1
$ meta_cover_url = item_image((edition or work).get_cover_url("L"), default="https://openlibrary.org/images/icons/avatar_book-sm.png")
$ _x = ctx.setdefault('cssfile', 'book')

$var title: $title

$code:
    def has_any(*keys):
        return any(page[k] for k in keys)

$code:
    def get_description(book):
        if book.publishers and book.publish_date:
            ed_info = book.publish_date + ', ' + ', '.join(book.publishers)
        elif book.publish_date:
            ed_info = book.publish_date
        elif book.publishers:
            ed_info = ', '.join(book.publishers)
        else:
            ed_info = 'unknown'

        title = cond(work, work.title, book.title)
        authors = cond(work, work and work.get_authors(), book.get_authors())
        author_info = " by " + ", ".join(a.name or "Unknown author" for a in authors)

        format = ""
        if book.physical_format:
            format += book.physical_format.replace('[', '').replace(']', '')

        if book.languages:
            format += ' in ' + ', '.join(lang.name for lang in book.languages)
        if book.edition_name:
            format += " - " + book.edition_name

        meta = title + author_info + ", " + ed_info + " edition, " + format
        return meta
    description = get_description(page)
    putctx("description", description)

$code:
    def get_authors_byline(page, include_schema=False):
        schema_attribute = cond(include_schema, ' itemprop="author"', '')
        authors = cond(work, work and work.get_authors(), edition and edition.get_authors())
        if authors:
            return ', '.join('<a href="%s"%s>%s</a>' % (a.url(), schema_attribute, truncate(a.name, 40)) if a.name else "<em>Unknown author</em>" for a in authors)
        elif (edition or work).author_names:
            return ('<span%s>' % (schema_attribute)) + ", ".join((edition or work).author_names) + "</span>"
        else:
            return None

$def display_value(label, value, itemprop=None):
    $if value:
        <dt>$label</dt>
        $if itemprop:
            <dd itemprop="$itemprop" class="object">$:thingrepr(value)</dd>
        $else:
            <dd class="object">$:thingrepr(value)</dd>

$def display_identifiers(label, ids, itemprop=None):
    $if label != "Goodreads":
        $ all_ids = [-1!=id['value'].find('openlib-') for id in ids]
        $if (True in all_ids) and (1==len(all_ids)):
            $return

        <!-- FIXME: Identifier names need to be translated (I18N) -->
        <dt>$label</dt>
        <dd class="object" $:cond(itemprop, 'itemprop="%s"' % itemprop, '')>
            $for id in ids:
                $ sep = cond(loop.last, "", ", ")
                $if -1 != id.value.find('openlib-'):
                    $continue
                $if id.url:
                    <a href="$id.url$('?tag=' + affiliate_id('amazon') if 'amazon.' in id.url else '')">$id.value</a>$sep
                $else:
                    ${id.value}$sep
        </dd>

$def display_goodreads(label, ids):
    $if label == "Goodreads":
        <dt>$label</dt>
        $for id in ids:
            <dd><a href="$id.url">$id.value</a></dd>

$ authors_byline = get_authors_byline(page, include_schema=True)

$:macros.Metatags(title=title_with_site, image=meta_cover_url, description=description)
$set_share_links(url=request.canonical_url, title=title, view_context=ctx)

$if is_privileged_user:
  $:render_template("type/edition/admin_bar", work, edition, ocaid)

<div id="contentBody" role="main" itemscope itemtype="https://schema.org/Book">
  <div class="workDetails">
    $if work:
        <link itemprop="exampleOfWork" href="$work.key">

    <div class="editionCover">
      $:macros.databarWork(edition or work, editions_page=True, render_times=component_times)
    </div>

    <div class="editionAbout">
      <div class="editionAll">
        $ component_times['EditTopbar'] = time()
        $:macros.databarView(page, edition)
        $ component_times['EditTopbar'] = time() - component_times['EditTopbar']
      </div>

      <div class="work-line">
        $_("An edition of") <a href="$work.key?edition=$(ocaid)">$work_title$cond(work.subtitle, ': %s' % work.subtitle)</a>
        $if work.first_publish_year:
          ($work.first_publish_year)
      </div>

      $:render_template("type/edition/book_title", work, edition)

      $if authors_byline:
        $# authors_byline susceptible to xss!
        <h2 class="edition-byline">$_("by") $:authors_byline</h2>

      $ component_times['ReadlogStats'] = time()
      $:macros.StarRatingsStats(work)
      $ component_times['ReadlogStats'] = time() - component_times['ReadlogStats']

      <div class="edition-omniline">
        $:render_template("type/edition/publisher_line", edition)

        $if edition:
          $if edition.languages:
            <h4 class="language">
              $def lang_span(): <span itemprop="inLanguage">$:thingrepr(edition.languages)</span>
              $:_('Written in %(language)s', language=lang_span())
            </h4>
          $if edition.number_of_pages:
            <h4 class="year">&mdash;
              <span class="edition-pages"
                    itemprop="numberOfPages">$edition.number_of_pages</span> $_("pages")
            </h4>
      </div>

      $if work and work.description or edition and edition.description:
        <div class="book-description">
            <div class="book-description-content restricted-view">
                $if edition and edition.description:
                    $:sanitize(format(edition.description))
                $elif work and work.description:
                    $:sanitize(format(work.description))
            </div>
            $:macros.ReadMore("book-description")
        </div>
      $elif edition:
        <div class="book-description">
            <div class="book-description-content">
                <p class="workHelp">
                    $:_("This edition doesn't have a description yet. Can you <b><a href='%(url)s'>add one</a></b>?", url=edition.url('/edit')+"#about/about")
                </p>
            </div>
        </div>

    <div class="subjects">
        <div class="subjects-content restricted-view">
        $:macros.SubjectTags(work, ["Subjects"])
        </div>
        $:macros.ReadMore("subjects")
    </div>
      $:macros.EditionNavBar(work.edition_count, show_observations)

      $if ebooks_only:
        <p>
          $ungettext("Showing one ebook only.", "Showing %(count)d ebooks only", len(editions), count=len(editions)) <a href="?mode=all">$_("View all %(count)d editions?", count=work.edition_count)</a>
        </p>

      <p class="preview-languages">
        $ seen = set()
        $if previews:
          Previews available in:
          $for e in previews:
            $if e.languages[0].name not in seen:
              $ seen.add(e.languages[0].name)
              <a href="$work.key?edition=$(e.ocaid)">$e.languages[0].name</a>
      </p>

      <a name="editions-list" class="section-anchor"></a>
      $ component_times['EditionsTable'] = time()
      $if editions:
        $:render_template("type/work/editions_datatable", work, editions=editions, edition=edition)
      $ component_times['EditionsTable'] = time() - component_times['EditionsTable']

      <a name="work-details" class="section-anchor"></a>
      <div class="tab-section work-info">
        <h2 class="work-title"><a href="$work.key">$work_title</a></h2>
          $if work and work.subtitle:
            <h3>
              $work.subtitle
            </h3>
          $if work and work.first_publish_year:
            <p class="first-published-date">
              $_("First published in %s", work.first_publish_year)
            </p>
        <hr>

        $ component_times['SubjectsTags'] = time()
        $:macros.SubjectTags(work, ["Subjects", "People", "Places", "Times"])
        $ component_times['SubjectsTags'] = time() - component_times['SubjectsTags']

        <hr>

        $if not work.excerpts and work.first_sentence:
          <h4>$_("First Sentence")</h4>
          <p class="largest" title=$_("First Sentence")><em>"$work.first_sentence"</em></p>

        $if work.description:
          <h4>$_("Work Description")</h4>
          <div class="work-description">
            $:sanitize(format(work.description))
          </div>

        $if work.original_languages:
          <div class="sansserif smallest">$_("Original languages")</div>
          <!-- TODO: Double check that these language names are localized -->
          $', '.join(lang.name for lang in work.original_languages)<p>

        $if work.excerpts:
          <h4>$_("Excerpts")</h4>
          <div class="section">
              $for excerpt in work.excerpts:
                  <div class="excerpt addReadMore showlesscontent">
                      <div class="text">
                          $for line in excerpt.excerpt.split('\n'):
                              $line<br/>
                      </div>
                      <div class="attribution">
                          $if excerpt.pages:
                              $_("Page %(page)s", page=excerpt.pages),
                          $if excerpt.author:
                              $def excerpt_author_link(): <a href="$excerpt.author.key">$excerpt.author.displayname</a>
                              $:_("added by %(authorlink)s.", authorlink=str(excerpt_author_link()).strip())
                          $else:
                              $_("added anonymously.")
                          $if excerpt.comment:
                              "<em>$excerpt.comment</em>"
                      </div>
                  </div>
          </div>

        $if work.links or (work.wikipedia and work.wikipedia.startswith("http")):
          <h4>$:_('Links <span class="gray small sansserif">outside Open Library</span>')</h4>
          <div class="section">
              <ul class="booklinks sansserif">
              $if work.wikipedia and work.wikipedia.startswith("http"):
                  <li><a href="$page.wikipedia">$_('Wikipedia')</a></li>
              $for link in work.links:
                  <li><a href="$link.url">$link.title</a></li>
              </ul>
          </div>

        $if work.edition_count > 1:
          $if (work.lc_classifications or work.dewey_number):
              <div class="section">
                  <h4 class="collapse">$_("Classifications")</h4>
                  <table class="meta"><tbody>
                  $if work.lc_classifications:
                      <tr><td class="title"><span class="title">$_('Library of Congress')</span></td>
                      <td><span class="object">$thingrepr(work.lc_classifications)</span></td></tr>
                  $if work.dewey_number:
                      <tr><td class="title"><span class="title">$_('Dewey')</span></td>
                      <td><span class="object">$thingrepr(work.dewey_number)</span></td></tr>
                  </tbody></table>
              </div>
      </div>

      <a name="edition-details" class="section-anchor"></a>
      <div class="tab-section edition-info">
        $if not page.is_fake_record():
          $if page.type.key in ["/type/work", "/type/edition", "/type/author"]:
            $if edition and page.type.key in ["/type/work"]:
                $ edit_url = edition.url(suffix="/edit")
            $else:
                $ edit_url = page.url(suffix="/edit")
          $else:
            $ edit_url = page.key + "?m=edit"
          <div class="editButton">
            <!-- FIXME: accesskey / keyboard shortcut needs i18n -->
            <a class="linkButton larger" href="$edit_url" title="$_('Edit this template')"
              data-ol-link-track="CTAClick|Edit" accesskey="e">$_("Edit")</a>
          </div>
        $if not edition:
          <p>$_("No editions available")</p>
        $if edition:
          <h2 class="work-title" itemprop="name">$book_title</h2>
          $if edition.subtitle:
            <h3>
              $edition.subtitle
            </h3>
          $if edition.edition_name:
            <div class="work-line">
              $edition.edition_name
            </div>
          $:render_template("type/edition/publisher_line", edition)
          <hr>
          $if edition.first_sentence:
            <div>
            <h3 class="edition-header">$_("First Sentence")</h3>
            <p>"$(edition.first_sentence)"</p>
            </div>

        $if edition:
          $ component_times['TableOfContents'] = time()
          $:macros.TableOfContents(edition, ocaid)
          $ component_times['TableOfContents'] = time() - component_times['TableOfContents']

          $if edition.notes or edition.series or edition.volume or edition.genres or edition.other_titles or edition.copyright_date or edition.translation_of or edition.translated_from:
            <div class="section">
                <h3 class="edition-header">$_("Edition Notes")
                </h3>
                $if edition.notes:
                    $:format(edition.notes)
                <dl class="meta">
                    $:display_value(_("Series"), edition.series)
                    $:display_value(_("Volume"), edition.volume)
                    $:display_value(_("Genre"), edition.genres)
                    $:display_value(_("Other Titles"), edition.other_titles)
                    $:display_value(_("Copyright Date"), edition.copyright_date)
                    $:display_value(_("Translation Of"), edition.translation_of)
                    $:display_value(_("Translated From"), edition.translated_from)
                </dl>
            </div>

          $ classifications = edition.get_classifications().multi_items()
          $if classifications:
            <div class="section">
                <h3 class="list-header collapse">$_("Classifications")</h3>
                <dl class="meta">
                    $for name, values in classifications:
                        $:display_identifiers(values[0].label, values)
                </dl>
            </div>

          $ links = page.get_links()
          $if links:
            <div id="external-links">
              <h3 class="header">
                <span class="icon download"></span>
                <span class="head">$_('External Links')</span>
              </h3>
              <div class="panel">
                <ul class="booklinks sansserif">
                  $for link in links:
                    <li><a href="$link.url">$link.title</a></li>
                </ul>
              </div>
            </div>

          $ contributors = edition.get('contributors', [])
          $if contributors:
            <div class="section">
              <h3 class="edition-header">$_("Contributors")</h3>
              <dl class="meta">
              $for c in contributors:
                    $:display_value(c.role, c.name)
              </dl>
            </div>

          $if has_any("physical_format", "pagination", "physical_dimensions", "weight"):
            <div class="section">
                <h3 class="list-header collapse">$_("The Physical Object")</h3>
                <dl class="meta">
                    $:display_value(_("Format"), edition.physical_format)
                    $:display_value(_("Pagination"), edition.pagination)
                    $:display_value(_("Number of pages"), edition.number_of_pages, itemprop="numberOfPages")
                    $:display_value(_("Dimensions"), edition.physical_dimensions)
                    $:display_value(_("Weight"), edition.weight)
                </dl>
            </div>


          <div class="section">
            <h3 class="list-header collapse">$_("ID Numbers")</h3>
            <dl class="meta">
                $:display_identifiers("Open Library", [storage(url=None, value=edition.key.split("/")[-1])])
                $ no_index = edition.get_ia_meta_fields().get('noindex', False)
                $for name, values in edition.get_identifiers().multi_items():
                    $ identifier_label = values[0].label
                    $if not (edition.is_in_private_collection() and identifier_label == 'Internet Archive'):
                        $if is_privileged_user or not (no_index and identifier_label == 'Internet Archive'):
                            $:display_identifiers(identifier_label, values, itemprop=cond(name in ["isbn_10", "isbn_13"], "isbn", None))
            $:display_goodreads("Open Library", [storage(url=None, value=edition.key.split("/")[-1])])
            $for name, values in edition.get_identifiers().multi_items():
                $:display_goodreads(values[0].label, values)
            </dl>
          </div>
      </div>

      $if show_observations:
        $ component_times['get_observation_metrics'] = time()
        $ reader_observations = get_observation_metrics(work['key'])
        $ component_times['get_observation_metrics'] = time() - component_times['get_observation_metrics']

        $ component_times['Review component'] = time()
        $:render_template("observations/review_component", work, reader_observations, page.key)
        $ component_times['Review component'] = time() - component_times['Review component']
    </div>
  </div>

  <div class="workFooter">
    $# pages like /books/ia:foo00bar are fake records created from metadata API.
    $# Adding them to lists doesn't work. Disabling it to avoid any issues.
    $if "lists" in ctx.features and not page.is_fake_record():
      <h2 class="home-h2" id="lists-section"><a href="$page.url()/lists">$_('Lists containing this Book')</a></h2>
      <div class="user-book-options">
        <div class="Tools tools-override">
          $if work:
            $ component_times['WorkListTime'] = time()
            $:render_template("lists/widget", work, include_header=False, include_widget=False)
            $ component_times['WorkListTime'] = time() - component_times['WorkListTime']

          $if edition:
            $ component_times['EditionListTime'] = time()
            $:render_template("lists/widget", edition, include_header=False, include_widget=False)
            $ component_times['EditionListTime'] = time() - component_times['EditionListTime']
        </div>
      </div>
  </div>

  $ component_times['RelatedWorksCarousel'] = time()
  <div class="RelatedWorksCarousel" data-workid="$work.key.split('/')[-1]">
    <div class="hidden loadingIndicator">
        <figure>
        <img src="/images/ajax-loader-bar.gif" alt="Loading indicator">
        <figcaption style="
            justify-content: center;
            display: flex;
        ">Loading Related Books</figcaption>
        </figure>
    </div>
  </div>
  $ component_times['RelatedWorksCarousel'] = time() -component_times['RelatedWorksCarousel']

  $ component_times['HistoryTable'] = time()
  $:render_template("lib/history", page)
  $ component_times['HistoryTable'] = time() - component_times['HistoryTable']

  $ component_times['TotalTime'] = time() - component_times['TotalTime']

  $if query_param('debug'):
    $:macros.Profile(component_times)

</div><|MERGE_RESOLUTION|>--- conflicted
+++ resolved
@@ -23,16 +23,12 @@
 $# Fetch a work's editions
 $# Used for loading the editions table
 $# Book availability of editions injected by bulk get_availability API
-<<<<<<< HEAD
-$ editions = work.get_sorted_editions()
-$ availabilities = {e.availability.get('identifier'): e.availability for e in editions}
-=======
 $ ebooks_only = query_param('mode') != 'all'
 $ editions = work.get_sorted_editions(ebooks_only=ebooks_only)
+$ availabilities = {e.availability.get('identifier'): e.availability for e in editions}
 $if not editions:
   $ ebooks_only = False
   $ editions = work.get_sorted_editions()
->>>>>>> ca029270
 $ component_times['get_sorted_editions'] = time() - component_times['get_sorted_editions']
 
 $# This collects which books are previewable in any manner
