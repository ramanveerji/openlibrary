"""Simple implementation of mock infogami site to use in testing.
"""
import datetime
import web
import glob
import simplejson

from infogami.infobase import client, common, account, config as infobase_config
from infogami import config

key_patterns = {
    'work': '/works/OL%dW',
    'edition': '/books/OL%dM',
    'author': '/authors/OL%dA',
}

class MockSite:
    def __init__(self):
        self.reset()
        
    def reset(self):
        self.store = MockStore()
        if config.get('infobase') is None:
            config.infobase = {}
            
        infobase_config.secret_key = "foobar"
        config.infobase['secret_key'] = "foobar"
        
        self.account_manager = self.create_account_manager()
        
        self._cache = {}
        self.docs = {}
        self.changesets = []
        self.index = []
        self.keys = {'work': 0, 'author': 0, 'edition': 0}
<<<<<<< HEAD
        
    def create_account_manager(self):
        # Hack to use the accounts stuff from Infogami
        infobase_config.user_root = "/people"
        
        store = web.storage(store=self.store)
        site = web.storage(store=store, save_many=self.save_many)
        return account.AccountManager(site, config.infobase['secret_key'])
        
    def save_many(self, docs, **kw):
        timestamp = kw.pop("timestamp", datetime.datetime.utcnow())
        for doc in docs:
            self.save(doc, timestamp=timestamp)
        
    def save(self, query, comment=None, action=None, data=None, timestamp=None):
        timestamp = timestamp or datetime.datetime.utcnow()
        
=======

    def _save_doc(self, query, timestamp):
>>>>>>> 93e16e6f
        key = query['key']
        
        if key in self.docs:
            rev = self.docs[key]['revision'] + 1
        else:
            rev = 1
            
        doc = dict(query)
        doc['revision'] = rev
        doc['last_modified'] = {
            "type": "/type/datetime",
            "value": timestamp.isoformat()
        }
        
        self.docs[key] = doc

        return doc
         
    def save(self, query, comment=None, action=None, data=None, timestamp=None):
        timestamp = timestamp or datetime.datetime.utcnow()
        
        doc = self._save_doc(query, timestamp)
       
        changes = [{"key": doc['key'], "revision": doc['revision']}]
        changeset = self._make_changeset(timestamp=timestamp, kind=action, comment=comment, data=data, changes=changes)
        self.changesets.append(changeset)
        
        self.reindex(doc)

    def save_many(self, query, comment=None, action=None, data=None, timestamp=None):
        timestamp = timestamp or datetime.datetime.utcnow()
        docs = [self._save_doc(doc, timestamp) for doc in query]

        changes = [{"key": doc['key'], "revision": doc['revision']} for doc in docs]
        changeset = self._make_changeset(timestamp=timestamp, kind=action, comment=comment, data=data, changes=changes)

        self.changesets.append(changeset)
        for doc in docs:
            self.reindex(doc)

    def quicksave(self, key, type="/type/object", **kw):
        """Handy utility to save an object with less code and get the saved object as return value.
        
            foo = mock_site.quicksave("/books/OL1M", "/type/edition", title="Foo")
        """
        query = {
            "key": key,
            "type": {"key": type},
        }
        query.update(kw)
        self.save(query)
        return self.get(key)

    def _make_changeset(self, timestamp, kind, comment, data, changes):
        id = len(self.changesets)
        return {
            "id": id,
            "kind": kind or "update",
            "comment": comment,
            "data": data,
            "changes": changes,
            "timestamp": timestamp.isoformat(),

            "author": None,
            "ip": "127.0.0.1",
            "bot": False
        }
        
    def get(self, key, revision=None):
        data = self.docs.get(key)
        data = data and web.storage(common.parse_query(data))
        return data and client.create_thing(self, key, self._process_dict(data))

    def _process(self, value):
        if isinstance(value, list):
            return [self._process(v) for v in value]
        elif isinstance(value, dict):
            d = {}
            for k, v in value.items():
                d[k] = self._process(v)
            return client.create_thing(self, d.get('key'), d)
        elif isinstance(value, common.Reference):
            return client.create_thing(self, unicode(value), None)
        else:
            return value

    def _process_dict(self, data):
        d = {}
        for k, v in data.items():
            d[k] = self._process(v)
        return d
        
    def get_many(self, keys):
        return [self.get(k) for k in keys if k in self.docs]
    
    def things(self, query):
        limit = query.pop('limit', 100)
        offset = query.pop('offset', 0)
        
        keys = set(self.docs.keys())

        for k, v in query.items():
            keys = set(k for k in self.filter_index(self.index, k, v) if k in keys)
            
        keys = sorted(keys)
        return keys[offset:offset+limit]
                    
    def filter_index(self, index, name, value):
        operations = {
            "~": lambda i, value: isinstance(i.value, basestring) and i.value.startswith(web.rstrips(value, "*")),
            "<": lambda i, value: i.value < value,
            ">": lambda i, value: i.value > value,
            "!": lambda i, value: i.value != value,
            "=": lambda i, value: i.value == value,
        }
        pattern = ".*([%s])$" % "".join(operations)
        rx = web.re_compile(pattern)
        m = rx.match(name)
        
        if m: 
            op = m.group(1)
            name = name[:-1]
        else:
            op = "="
            
        f = operations[op]
        for i in index:
            if i.name == name and f(i, value):
                yield i.key
                    
    def compute_index(self, doc):
        key = doc['key']
        index = common.flatten_dict(doc)
        
        for k, v in index:
            # for handling last_modified.value
            if k.endswith(".value"):
                k = web.rstrips(k, ".value")
                
            if k.endswith(".key"):
                yield web.storage(key=key, datatype="ref", name=web.rstrips(k, ".key"), value=v)
            elif isinstance(v, basestring):
                yield web.storage(key=key, datatype="str", name=k, value=v)
            elif isinstance(v, int):
                yield web.storage(key=key, datatype="int", name=k, value=v)
        
    def reindex(self, doc):
        self.index = [i for i in self.index if i.key != doc['key']]
        self.index.extend(self.compute_index(doc))
        
    def find_user_by_email(self, email):
        return None
        
    def versions(self, q):
        return []
        
    def _get_backreferences(self, doc):
        return {}
        
    def _load(self, key, revision=None):
        doc = self.get(key, revision=revision)
        data = doc.dict()
        data = web.storage(common.parse_query(data))
        return self._process_dict(data)
        
    def new(self, key, data=None):
        """Creates a new thing in memory.
        """
        data = common.parse_query(data)
        data = self._process_dict(data or {})
        return client.create_thing(self, key, data)

    def new_key(self, type):
        assert type.startswith('/type/')
        t = type[6:]
        self.keys[t] += 1
        return key_patterns[t] % self.keys[t]
        
    def register(self, username, displayname, email, password):
        try:
            self.account_manager.register(
                username=username, 
                email=email, 
                password=password, 
                data={"displayname": displayname})
        except common.InfobaseException, e:
            raise client.ClientException("bad_data", str(e))
            
    def activate_account(self, username):
        try:
            self.account_manager.activate(username=username)
        except common.InfobaseException, e:
            raise client.ClientException(str(e))
            
    def update_account(self, username, **kw):
        status = self.account_manager.update(username, **kw)
        if status != "ok":
            raise client.ClientException("bad_data", "Account activation failed.")
            
    def login(self, username, password):
        status = self.account_manager.login(username, password)
        if status == "ok":
            self.account_manager.set_auth_token("/people/" + username)
        else:
            d = {"code": status}
            raise client.ClientException("bad_data", msg="Login failed", json=simplejson.dumps(d))
            
    def find_account(self, username=None, email=None):
        if username is not None:
            return self.store.get("account/" + username)
        else:
            try:
                return self.store.values(type="account", name="email", value=email)[0]
            except IndexError:
                return None

    def get_user(self):
        auth_token = web.ctx.get("infobase_auth_token", "")
        
        if auth_token:
            try:
                user_key, login_time, digest = auth_token.split(',')
            except ValueError:
                return
                
            a = self.account_manager
            if a._check_salted_hash(a.secret_key, user_key + "," + login_time, digest):
                return self.get(user_key)
    
class MockConnection:
    def get_auth_token(self):
        return web.ctx.infobase_auth_token
        
    def set_auth_token(self, token):
        web.ctx.infobase_auth_token = token
        
class MockStore(dict):
    def __setitem__(self, key, doc):
        doc['_key'] = key
        dict.__setitem__(self, key, doc)
        
    put = __setitem__
        
    def put_many(self, docs):
        self.update((doc['_key'], doc) for doc in docs)
        
    def _query(self, type=None, name=None, value=None, limit=100, offset=0):
        for doc in dict.values(self):
            if type is not None and doc.get("type", "") != type:
                continue
            if name is not None and doc.get(name) != value:
                continue
            
            yield doc

    def keys(self, **kw):
        return [doc['_key'] for doc in self._query(**kw)]

    def values(self, **kw):
        return [doc for doc in self._query(**kw)]
        
    def items(self, **kw):
        return [(doc["_key"], doc) for doc in self._query(**kw)]
        
        
def pytest_funcarg__mock_site(request):
    """mock_site funcarg.
    
    Creates a mock site, assigns it to web.ctx.site and returns it.
    """
    def read_types():
        for path in glob.glob("openlibrary/plugins/openlibrary/types/*.type"):
            text = open(path).read()
            doc = eval(text, dict(true=True, false=False))
            if isinstance(doc, list):
                for d in doc:
                    yield d
            else:
                yield doc
    
    def setup_models():
        from openlibrary.plugins.upstream import models
        models.setup()

    site = MockSite()

    setup_models()
    for doc in read_types():
        site.save(doc)

    old_ctx = dict(web.ctx)
    web.ctx.clear()
    web.ctx.site = site
    web.ctx.conn = MockConnection()
    web.ctx.env = web.ctx.environ = web.storage()
    web.ctx.headers = []
    
    def undo():
        web.ctx.clear()
        web.ctx.update(old_ctx)
    
    request.addfinalizer(undo)
    
    return site<|MERGE_RESOLUTION|>--- conflicted
+++ resolved
@@ -33,7 +33,6 @@
         self.changesets = []
         self.index = []
         self.keys = {'work': 0, 'author': 0, 'edition': 0}
-<<<<<<< HEAD
         
     def create_account_manager(self):
         # Hack to use the accounts stuff from Infogami
@@ -51,10 +50,7 @@
     def save(self, query, comment=None, action=None, data=None, timestamp=None):
         timestamp = timestamp or datetime.datetime.utcnow()
         
-=======
-
     def _save_doc(self, query, timestamp):
->>>>>>> 93e16e6f
         key = query['key']
         
         if key in self.docs:
