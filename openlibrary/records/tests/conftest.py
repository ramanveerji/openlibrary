--- conflicted
+++ resolved
@@ -12,7 +12,7 @@
         if d1 == d2: # Trivially the same
             return True
         if isinstance(d1, list) and isinstance(d2, list) and len(d1) == len(d2):
-            for i,j in zip(d1, d2):
+            for i, j in zip(d1, d2):
                 # compare_results.depth += 1
                 ret = compare_results(i, j)
                 # compare_results.depth -= 1
@@ -23,13 +23,8 @@
                     return False
             return True
 
-<<<<<<< HEAD
         if isinstance(d1, dict) and isinstance(d2, dict) and len(d1) == len(d2):
-            for k,v in d1.iteritems():
-=======
-        if isinstance(d1, dict) and isinstance(d2, dict) and len(d1.keys()) == len(d2.keys()):
             for k, v in d1.items():
->>>>>>> 354b2968
                 # compare_results.depth += 1
                 ret = compare_results(d1.get(k), d2.get(k))
                 # print " ==> ",ret, "\n"
