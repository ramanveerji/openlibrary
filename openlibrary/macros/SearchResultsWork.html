$def with (doc, decorations=None, cta=True, availability=None, extra=None, attrs=None, rating=None, show_librarian_extras=False, include_dropper=False, blur=False, footer=None)

$code:
  max_rendered_authors = 9
  doc_type = (
    'infogami_work' if doc.get('type', {}).get('key') == '/type/work' else
    'infogami_edition' if doc.get('type', {}).get('key') == '/type/edition' else
    'solr_work' if not doc.get('editions') else
    'solr_edition'
  )

  selected_ed = doc
  if doc_type == 'solr_edition':
    selected_ed = doc.get('editions')[0]

  book_url = doc.url() if doc_type.startswith('infogami_') else doc.key
  if doc_type == 'solr_edition':
    work_edition_url = book_url + '?edition=' + urlquote('key:' + selected_ed.key)
  else:
    book_provider = get_book_provider(doc)
    if book_provider and doc_type.endswith('_work'):
      work_edition_url = book_url + '?edition=' + urlquote(book_provider.get_best_identifier_slug(doc))
    else:
      work_edition_url = book_url

  work_edition_all_url = work_edition_url
  if '?' in work_edition_url:
    work_edition_all_url += '&mode=all'
  else:
    work_edition_all_url += '?mode=all'

  edition_work = None
  if doc_type == 'infogami_edition' and 'works' in doc:
    edition_work = doc['works'][0]

  full_title = selected_ed.get('title', '') + (': ' + selected_ed.subtitle if selected_ed.get('subtitle') else '')
  if doc_type == 'infogami_edition' and edition_work:
    full_work_title = edition_work.get('title', '') + (': ' + edition_work.subtitle if edition_work.get('subtitle') else '')
  else:
    full_work_title = doc.get('title', '') + (': ' + doc.subtitle if doc.get('subtitle') else '')

<li class="searchResultItem sri--w-main" itemscope itemtype="https://schema.org/Book" $:attrs>
  $ blur_cover = "bookcover--blur" if blur else ""
  <div class="sri__main">
    <span class="bookcover $blur_cover">
      $ cover = get_cover_url(selected_ed) or "/images/icons/avatar_book-sm.png"
      <a href="$work_edition_url"><img
              itemprop="image"
              src="$cover"
              alt="$_('Cover of: %(title)s', title=full_title)"
              title="$_('Cover of: %(title)s', title=full_title)"
      /></a>
    </span>

<<<<<<< HEAD
  <div class="details">
      <div class="resultTitle">
         <h3 itemprop="name" class="booktitle">
           <a itemprop="url" href="$work_edition_url" class="results">$full_title</a>
         </h3>
        </div>
      <span itemprop="author" itemscope itemtype="https://schema.org/Organization" class="bookauthor">
        $ authors = None
        $if doc_type == 'infogami_work':
          $ authors = doc.get_authors()
        $elif doc_type == 'infogami_edition':
          $ authors = edition_work.get_authors() if edition_work else doc.get_authors()
        $elif doc_type.startswith('solr_'):
          $if 'authors' in doc:
            $ authors = doc['authors']
          $elif 'author_key' in doc:
            $ authors = [ { 'key': '/authors/' + key, 'name': name } for key, name in zip(doc['author_key'], doc['author_name']) ]
        $if not authors:
          <em>$_('Unknown author')</em>
        $else:
          $code:
            author_names_and_urls = [
              (
                a.get('name') or a.get('author', {}).get('name'),
                a.get('url') or a.get('key') or a.get('author', {}).get('url') or a.get('author', {}).get('key'),
                a.get('birth_date'),
                a.get('death_date')
              )
              for a in authors
            ]
          $:macros.BookByline(author_names_and_urls, limit=max_rendered_authors, overflow_url=work_edition_url, attrs='class="results"')
      </span>
      <span class="resultPublisher">
        $if doc.get('first_publish_year'):
          <span class="publishedYear">
            $_('First published in %(year)s', year=doc.first_publish_year)
          </span>
        $if doc.get('edition_count'):
          <a href="$work_edition_url#editions-list">$ungettext('%(count)s edition', '%(count)s editions', doc.edition_count, count=doc.edition_count)</a>
          $if doc.get('languages'):
            <span class="languages">
              $:ungettext('in <a class="hoverlink" title="%(langs)s">%(count)d language</a>', 'in <a class="hoverlink" title="%(langs)s">%(count)d languages</a>', len(doc.languages), count=len(doc.languages), langs=commify_list([get_language_name('/languages/' + lang) for lang in doc.languages]))
=======
    <div class="details">
        <div class="resultTitle">
          <h3 itemprop="name" class="booktitle">
            <a itemprop="url" href="$work_edition_url" class="results">$full_title</a>
          </h3>
          </div>
        <span itemprop="author" itemscope itemtype="https://schema.org/Organization" class="bookauthor">
          $ authors = None
          $if doc_type == 'infogami_work':
            $ authors = doc.get_authors()
          $elif doc_type == 'infogami_edition':
            $ authors = edition_work.get_authors() if edition_work else doc.get_authors()
          $elif doc_type.startswith('solr_'):
            $if 'authors' in doc:
              $ authors = doc['authors']
            $elif 'author_key' in doc:
              $ authors = [ { 'key': '/authors/' + key, 'name': name } for key, name in zip(doc['author_key'], doc['author_name']) ]
          $if not authors:
            <em>$_('Unknown author')</em>
          $else:
            $code:
              author_names_and_urls = [
                (
                  a.get('name') or a.get('author', {}).get('name'),
                  a.get('url') or a.get('key') or a.get('author', {}).get('url') or a.get('author', {}).get('key')
                )
                for a in authors
              ]
            $:macros.BookByline(author_names_and_urls, limit=max_rendered_authors, overflow_url=work_edition_url, attrs='class="results"')
        </span>
        <span class="resultPublisher">
          $if doc.get('first_publish_year'):
            <span class="publishedYear">
              $_('First published in %(year)s', year=doc.first_publish_year)
>>>>>>> 93a2c357
            </span>
          $if doc.get('edition_count'):
            <a href="$work_edition_all_url#editions-list">$ungettext('%(count)s edition', '%(count)s editions', doc.edition_count, count=doc.edition_count)</a>
            $if doc.get('languages'):
              <span class="languages">
                $:ungettext('in <a class="hoverlink" title="%(langs)s">%(count)d language</a>', 'in <a class="hoverlink" title="%(langs)s">%(count)d languages</a>', len(doc.languages), count=len(doc.languages), langs=commify_list([get_language_name('/languages/' + lang) for lang in doc.languages]))
              </span>
            $if doc.get('ia'):
              &mdash; $_('%s previewable', len(doc.get('ia')))
              $if len(doc.get('ia')) > 1:
                $ blur_preview = "preview-covers--blur" if blur else ""
                <span class="preview-covers $blur_preview">
                  $for x, i in enumerate(doc.get('ia')[1:10]):
                    <a href="$(book_url)?edition=ia:$(urlquote(i))">
                      <img width="30" height="45" loading="lazy" src="//archive.org/services/img/$i" alt="Cover of edition $i">
                    </a>
                </span>
        </span>
        $if show_librarian_extras:
          <div class="searchResultItem__librarian-extras" title="$_('This is only visible to librarians.')">
            $if doc_type == 'solr_edition' or (doc_type == 'infogami_edition' and edition_work):
              <div>$_('Work Title'): <i>$full_work_title</i></div>
            $ is_orphan = doc_type.startswith('solr_') and doc['key'].endswith('M') or doc_type == 'infogami_edition' and not edition_work
            $if is_orphan:
              <div>$_('Orphaned Edition')</div>
          </div>
        $if extra:
          $:extra
        </div>

    <div class="searchResultItemCTA">
        $if decorations:
          $# should show reading log status widget if there is one in decorations, or read, or return, or leave waitlist
          <div class="decorations">
            $:decorations
          </div>

        <div class="searchResultItemCTA-lending">
          $if cta:
            $ selected_ed['availability'] = selected_ed.get('availability', {}) or doc.get('availability', {}) or availability or {}
            $:macros.LoanStatus(selected_ed, work_key=doc.key)
        </div>

        $if include_dropper:
          $ edition_key = None
          $if doc_type == 'solr_edition':
            $ edition_key = selected_ed.key
          $elif doc_type == 'infogami_edition':
            $ edition_key = doc.key
          $elif doc_type == 'solr_work':
            $ edition_key = doc.get('edition_key') and doc.get("edition_key")[0]
            $ edition_key = '/books/%s' % edition_key
          $:render_template('my_books/dropper', doc, edition_key=edition_key, async_load=True)

        $if rating:
          $:rating
    </div>
  </div>

  $if footer:
    <hr />
    $:footer
</li><|MERGE_RESOLUTION|>--- conflicted
+++ resolved
@@ -52,50 +52,6 @@
       /></a>
     </span>
 
-<<<<<<< HEAD
-  <div class="details">
-      <div class="resultTitle">
-         <h3 itemprop="name" class="booktitle">
-           <a itemprop="url" href="$work_edition_url" class="results">$full_title</a>
-         </h3>
-        </div>
-      <span itemprop="author" itemscope itemtype="https://schema.org/Organization" class="bookauthor">
-        $ authors = None
-        $if doc_type == 'infogami_work':
-          $ authors = doc.get_authors()
-        $elif doc_type == 'infogami_edition':
-          $ authors = edition_work.get_authors() if edition_work else doc.get_authors()
-        $elif doc_type.startswith('solr_'):
-          $if 'authors' in doc:
-            $ authors = doc['authors']
-          $elif 'author_key' in doc:
-            $ authors = [ { 'key': '/authors/' + key, 'name': name } for key, name in zip(doc['author_key'], doc['author_name']) ]
-        $if not authors:
-          <em>$_('Unknown author')</em>
-        $else:
-          $code:
-            author_names_and_urls = [
-              (
-                a.get('name') or a.get('author', {}).get('name'),
-                a.get('url') or a.get('key') or a.get('author', {}).get('url') or a.get('author', {}).get('key'),
-                a.get('birth_date'),
-                a.get('death_date')
-              )
-              for a in authors
-            ]
-          $:macros.BookByline(author_names_and_urls, limit=max_rendered_authors, overflow_url=work_edition_url, attrs='class="results"')
-      </span>
-      <span class="resultPublisher">
-        $if doc.get('first_publish_year'):
-          <span class="publishedYear">
-            $_('First published in %(year)s', year=doc.first_publish_year)
-          </span>
-        $if doc.get('edition_count'):
-          <a href="$work_edition_url#editions-list">$ungettext('%(count)s edition', '%(count)s editions', doc.edition_count, count=doc.edition_count)</a>
-          $if doc.get('languages'):
-            <span class="languages">
-              $:ungettext('in <a class="hoverlink" title="%(langs)s">%(count)d language</a>', 'in <a class="hoverlink" title="%(langs)s">%(count)d languages</a>', len(doc.languages), count=len(doc.languages), langs=commify_list([get_language_name('/languages/' + lang) for lang in doc.languages]))
-=======
     <div class="details">
         <div class="resultTitle">
           <h3 itemprop="name" class="booktitle">
@@ -120,7 +76,9 @@
               author_names_and_urls = [
                 (
                   a.get('name') or a.get('author', {}).get('name'),
-                  a.get('url') or a.get('key') or a.get('author', {}).get('url') or a.get('author', {}).get('key')
+                  a.get('url') or a.get('key') or a.get('author', {}).get('url') or a.get('author', {}).get('key'),
+                  a.get('birth_date'),
+                  a.get('death_date')
                 )
                 for a in authors
               ]
@@ -130,7 +88,6 @@
           $if doc.get('first_publish_year'):
             <span class="publishedYear">
               $_('First published in %(year)s', year=doc.first_publish_year)
->>>>>>> 93a2c357
             </span>
           $if doc.get('edition_count'):
             <a href="$work_edition_all_url#editions-list">$ungettext('%(count)s edition', '%(count)s editions', doc.edition_count, count=doc.edition_count)</a>
