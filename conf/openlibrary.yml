# Open Library fastcgi configuration

infobase_server: "127.0.0.1:7500"
site: "openlibrary.org"

from_address: "Open Library <noreply@openlibrary.org>"
report_spam_address: "Open Library <info@openlibrary.org>"

dummy_sendmail: True
debug: True

coverstore_url: "http://127.0.0.1:7000/"

state_dir: var/run

# enable http compression
use_gzip: True

admin_password: "admin123"
errorlog: "var/log/ol-errors"
login_cookie_name: session

infobase:
    secret_key: xxx
 
memcache_servers:
    - "localhost:7060"

loanstatus_url: http://localhost:8010
ia_access_secret: foobar

plugins:
    - "openlibrary"
    - "links"
    - "search"
    - "worksearch"
    - "api"
    - "books"
    - "oltemplates"
    - "admin"
    - "upstream"

plugin_worksearch:
    solr: "localhost:8983"
    subject_solr: "localhost:8983"
    author_solr: "localhost:8983"
    edition_solr: "localhost:8983"
    spellcheck_count: 3
    ebook_count_host: 'localhost'
    ebook_count_db_name: 'openlibrary_ebook_count'

features:
    upstream: enabled
    cache_most_recent: enabled
    recentchanges_v2: enabled
    history_v2: admin
    merge-authors: enabled
    undo: enabled
    dev: enabled
    lists: enabled
    lending_v2: enabled
    stats: enabled
    stats-header: enabled
    inlibrary: enabled

upstream_to_www_migration: true
default_template_root: /upstream
css_root: /upstream/css
js_root: /upstream/js
use_google_cdn: false

lists:
    seeds_db: http://127.0.0.1:5984/seeds
    editions_db: http://127.0.0.1:5984/editions
    works_db: http://127.0.0.1:5984/works
    editions_view: http://127.0.0.1:5984/editions/_fti/_design/seeds/by_seed

admin:
    counts_db: http://127.0.0.1:5984/admin
    olsystem_root: /home/noufal/projects/OL/olsystem/
    nagios_url: http://monitor.us.archive.org/cgi-bin/nagios3/status.cgi?hostgroup=24.openlibrary&style=detail
<<<<<<< HEAD
    statsd_server: localhost:9090


stats: # This section is used to state what stats need to be gathered.
    page.time: 
      filter: all
      time: total

    books.time:
      filter: url
      pattern: /books/OL\d+M
      time: total
=======
    statsd_server: localhost:7085
>>>>>>> 8cc85626
<|MERGE_RESOLUTION|>--- conflicted
+++ resolved
@@ -79,7 +79,6 @@
     counts_db: http://127.0.0.1:5984/admin
     olsystem_root: /home/noufal/projects/OL/olsystem/
     nagios_url: http://monitor.us.archive.org/cgi-bin/nagios3/status.cgi?hostgroup=24.openlibrary&style=detail
-<<<<<<< HEAD
     statsd_server: localhost:9090
 
 
@@ -92,6 +91,3 @@
       filter: url
       pattern: /books/OL\d+M
       time: total
-=======
-    statsd_server: localhost:7085
->>>>>>> 8cc85626
