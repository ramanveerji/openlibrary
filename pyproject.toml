--- conflicted
+++ resolved
@@ -31,15 +31,10 @@
     | ^/openlibrary/plugins/upstream/models.py
     | ^/openlibrary/plugins/upstream/mybooks.py
     | ^/openlibrary/plugins/worksearch/code.py
-<<<<<<< HEAD
-    | ^/openlibrary/plugins/worksearch/subjects.py
-    | ^/openlibrary/utils/__init__.py
-=======
     | ^/openlibrary/tests/core/test_db.py
     | ^/openlibrary/tests/core/test_models.py
     | ^/openlibrary/tests/core/test_sponsors.py
     | ^/openlibrary/tests/data/test_dump.py
->>>>>>> 7e044b68
     | ^/openlibrary/views/loanstats.py
     | ^/scripts/coverstore-server
     | ^/scripts/i18n-messages
